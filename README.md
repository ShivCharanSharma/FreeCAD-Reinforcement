# Rebar Addon for FreeCAD
This project aims to facilitate flexible implementation and usage of Rebaring in FreeCAD. In this project, a list of rebars will be provided in the user interface under the Rebar tools in the form of a dropdown list. This endeavor started as a [Google Summer of Code](https://en.wikipedia.org/wiki/Google_Summer_of_Code) (GSOC 2017) [project](https://summerofcode.withgoogle.com/archive/2017/projects/6536382147198976).

Added new features of beam and column reinforcement as Google Summer of Code ([GSOC](https://en.wikipedia.org/wiki/Google_Summer_of_Code) 2019) [project](https://summerofcode.withgoogle.com/projects/#4615685316018176)

![screenshot](http://i.imgur.com/r9b5l7K.jpg)

## Documentation
### Developer
* [Web](https://amrit3701.github.io/FreeCAD-Reinforcement/html/index.html)
* [PDF](https://amrit3701.github.io/FreeCAD-Reinforcement/latex/refman.pdf)                                                      
### User
This project currently covers six different rebar shapes as given below:

- ![icon](https://www.freecadweb.org/wiki/images/thumb/6/69/Arch_Rebar_Straight.png/32px-Arch_Rebar_Straight.png) **Straight Rebar**: [wiki](https://www.freecadweb.org/wiki/Arch_Rebar_Straight)
![screenshot](https://www.freecadweb.org/wiki/images/f/fd/StraightRebar.png)

- ![icon](https://www.freecadweb.org/wiki/images/thumb/4/4d/Arch_Rebar_UShape.png/32px-Arch_Rebar_UShape.png) **UShape Rebar**: [wiki](https://www.freecadweb.org/wiki/Arch_Rebar_UShape)
![screenshot](https://www.freecadweb.org/wiki/images/3/35/Footing_UShapeRebar.png)

- ![icon](https://www.freecadweb.org/wiki/images/thumb/3/38/Arch_Rebar_LShape.png/32px-Arch_Rebar_LShape.png) **LShape Rebar**: [wiki](https://www.freecadweb.org/wiki/Arch_Rebar_LShape)
![screenshot](https://www.freecadweb.org/wiki/images/1/10/LShapeRebarNew.png)

- ![icon](https://www.freecadweb.org/wiki/images/thumb/0/0b/Arch_Rebar_BentShape.png/32px-Arch_Rebar_BentShape.png) **BentShpae Rebar**: [wiki](https://www.freecadweb.org/wiki/Arch_Rebar_BentShape)
![screenshot](https://www.freecadweb.org/wiki/images/e/e3/BentShapeRebar.png)

- ![icon](https://www.freecadweb.org/wiki/images/thumb/e/ef/Arch_Rebar_Stirrup.png/32px-Arch_Rebar_Stirrup.png) **Stirrup Rebar**: [wiki](https://www.freecadweb.org/wiki/Arch_Rebar_Stirrup)
![screenshot](https://www.freecadweb.org/wiki/images/9/9b/Stirrup.png)

- ![icon](https://www.freecadweb.org/wiki/images/thumb/c/c9/Arch_Rebar_Helical.png/32px-Arch_Rebar_Helical.png) **Helical Rebar**: [wiki](https://www.freecadweb.org/wiki/Arch_Rebar_Helical)
![screenshot](https://www.freecadweb.org/wiki/images/2/2f/HelicalRebar.png)

- ![icon](https://www.freecadweb.org/wiki/images/thumb/3/3b/Arch_Rebar_ColumnReinforcement.png/20px-Arch_Rebar_ColumnReinforcement.png) **Column Reinforcement**: [wiki](https://www.freecadweb.org/wiki/Arch_Rebar_ColumnReinforcement)

<kbd>![screenshot](https://www.freecadweb.org/wiki/images/3/3f/Arch_Rebar_ColumnReinforcement_example.png)</kbd>

- ![icon](https://www.freecadweb.org/wiki/images/thumb/3/3b/Arch_Rebar_ColumnReinforcement.png/20px-Arch_Rebar_ColumnReinforcement.png) **TwoTiesSixRebars Column Reinforcement**: [wiki](https://www.freecadweb.org/wiki/Arch_Rebar_ColumnReinforcement_TwoTiesSixRebars)

<kbd>![screenshot](https://www.freecadweb.org/wiki/images/c/ce/Arch_Rebar_ColumnReinforcement_TwoTies_example.png)</kbd>

- ![icon](https://www.freecadweb.org/wiki/images/thumb/0/02/Arch_Rebar_BeamReinforcement.png/30px-Arch_Rebar_BeamReinforcement.png) **Beam Reinforcement**: [wiki](https://www.freecadweb.org/wiki/Arch_Rebar_BeamReinforcement)

<kbd>![screenshot](https://www.freecadweb.org/wiki/images/4/42/Arch_Rebar_BeamReinforcement_example.png)</kbd>

## Video Tutorial
[![IMAGE ALT TEXT HERE](http://i.imgur.com/ZQGCQoe.png)](https://www.youtube.com/watch?v=BYQQjEKmx5E&t=1435s)


## Installation

### Pre-requisites
- FreeCAD (version >= 0.17): [Installation guide](https://www.freecadweb.org/wiki/Installing)
 
### Steps to install Rebar Addon in FreeCAD
1. Open the FreeCAD Addon Manager (`Tool -> Addon manager`).
2. Within the Addon Manager select `Reinforcement` from a list of the workbenches shown.
3. After selecting, click on the `Install/Update` button.
4. Restart FreeCAD.
5. Now you will see different rebars in a drop-down list of rebar tools (`Arch -> Rebar tools -> Different rebars`).

## How it works
<<<<<<< HEAD
Each rebar tool has two files, one is ```Python``` file and second is there respective name ```UI``` file like ```StraightRebar.py``` and ```StraightRebar.ui``` file. Let's take a straight rebar tool. In ```StraightRebar.py``` file, there are two functions. One is ```makeStraightRebar()``` function. This function creates straight rebar and adds new properties to the default ```Rebar``` object. Second function is ```editStraightRebar```. This function is used when we want to change a new properties(which is created by ```makeStraightRebar``` function) of the rebar object and it will take ```Rebar``` object as input which is created by ```makeStraightRebar``` function. In ```StraightRebar.py```, ```_StraightRebarTaskPanel``` class is present. This class loads UI(present in ```StriaghtRebar.ui``` file) in the task panel of FreeCAD. First time when a user clicks on ```Apply``` or ```Ok``` button, then ```makeStraightRebar``` function is executed and after that when user want to change the properties of Straight rebar then ```editStraightRebar``` function is excuted. 
=======
Each rebar tool has two files, one is the `Python` file and the second is there respective name `UI` file like `StraightRebar.py` and `StraightRebar.ui` file. 
Let's take a straight rebar tool. In `StraightRebar.py` file, there are two functions. One is the `makeStraightRebar()` function. 
This function creates straight rebar and adds new properties to the default `Rebar` object. The second function is `editStraightRebar`. 
This function is used when we want to change a new properties (which is created by the `makeStraightRebar` function) of the rebar object and it will take the 
`Rebar` object as input which is created by the `makeStraightRebar` function. In `StraightRebar.py`, `_StraightRebarTaskPanel` class is present. 
This class loads the UI (present in `StraightRebar.ui` file) in the task panel of FreeCAD. The first time a user clicks on `Apply` or the `Ok` button the 
`makeStraightRebar` function is executed. After that when the user wants to change the properties of Straight rebar then the `editStraightRebar` function is executed. 
>>>>>>> e64fa21e

## Extras (GSoC 2017)
- [FreeCAD forum thread](https://forum.freecadweb.org/viewtopic.php?f=8&t=22760)
- [GSoC proposal](https://brlcad.org/wiki/User:Amritpal_singh/gsoc_proposal)
- [Development logs](https://brlcad.org/wiki/User:Amritpal_singh/GSoC17/logs)

## Extras (GSoC 2019)
- [FreeCAD forum thread](https://forum.freecadweb.org/viewtopic.php?f=8&t=35077)
- [GSoC proposal](https://www.freecadweb.org/wiki/User:Suraj_Dadral/gsoc_proposal)
- [Development logs](https://www.freecadweb.org/wiki/User:Suraj_Dadral/GSoC19/logs)<|MERGE_RESOLUTION|>--- conflicted
+++ resolved
@@ -59,9 +59,6 @@
 5. Now you will see different rebars in a drop-down list of rebar tools (`Arch -> Rebar tools -> Different rebars`).
 
 ## How it works
-<<<<<<< HEAD
-Each rebar tool has two files, one is ```Python``` file and second is there respective name ```UI``` file like ```StraightRebar.py``` and ```StraightRebar.ui``` file. Let's take a straight rebar tool. In ```StraightRebar.py``` file, there are two functions. One is ```makeStraightRebar()``` function. This function creates straight rebar and adds new properties to the default ```Rebar``` object. Second function is ```editStraightRebar```. This function is used when we want to change a new properties(which is created by ```makeStraightRebar``` function) of the rebar object and it will take ```Rebar``` object as input which is created by ```makeStraightRebar``` function. In ```StraightRebar.py```, ```_StraightRebarTaskPanel``` class is present. This class loads UI(present in ```StriaghtRebar.ui``` file) in the task panel of FreeCAD. First time when a user clicks on ```Apply``` or ```Ok``` button, then ```makeStraightRebar``` function is executed and after that when user want to change the properties of Straight rebar then ```editStraightRebar``` function is excuted. 
-=======
 Each rebar tool has two files, one is the `Python` file and the second is there respective name `UI` file like `StraightRebar.py` and `StraightRebar.ui` file. 
 Let's take a straight rebar tool. In `StraightRebar.py` file, there are two functions. One is the `makeStraightRebar()` function. 
 This function creates straight rebar and adds new properties to the default `Rebar` object. The second function is `editStraightRebar`. 
@@ -69,7 +66,6 @@
 `Rebar` object as input which is created by the `makeStraightRebar` function. In `StraightRebar.py`, `_StraightRebarTaskPanel` class is present. 
 This class loads the UI (present in `StraightRebar.ui` file) in the task panel of FreeCAD. The first time a user clicks on `Apply` or the `Ok` button the 
 `makeStraightRebar` function is executed. After that when the user wants to change the properties of Straight rebar then the `editStraightRebar` function is executed. 
->>>>>>> e64fa21e
 
 ## Extras (GSoC 2017)
 - [FreeCAD forum thread](https://forum.freecadweb.org/viewtopic.php?f=8&t=22760)
